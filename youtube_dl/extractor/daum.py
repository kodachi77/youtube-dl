# encoding: utf-8

from __future__ import unicode_literals

from .common import InfoExtractor
from ..compat import compat_urllib_parse
from ..utils import int_or_none


class DaumIE(InfoExtractor):
    _VALID_URL = r'https?://(?:m\.)?tvpot\.daum\.net/v/(?P<id>[^?#&]+)'
    IE_NAME = 'daum.net'

    _TESTS = [{
        'url': 'http://tvpot.daum.net/v/vab4dyeDBysyBssyukBUjBz',
        'info_dict': {
            'id': 'vab4dyeDBysyBssyukBUjBz',
            'ext': 'mp4',
            'title': '마크 헌트 vs 안토니오 실바',
            'description': 'Mark Hunt vs Antonio Silva',
            'upload_date': '20131217',
            'duration': 2117,
        },
    }, {
<<<<<<< HEAD
        # Test for https://github.com/rg3/youtube-dl/issues/7949
        'url': 'http://tvpot.daum.net/mypot/View.do?ownerid=M1O35s8HPOo0&clipid=73147290',
        'md5': 'c92d78bcee4424451f1667f275c1dc97',
        'info_dict': {
            'id': '73147290',
            'ext': 'mp4',
            'title': '싸이 - 나팔바지 [유희열의 스케치북] 299회 20151218',
            'description': '싸이 - 나팔바지',
            'upload_date': '20151219',
            'duration': 232,
        },
    }, {
        'url': 'http://tvpot.daum.net/v/vab4dyeDBysyBssyukBUjBz',
        'only_matching': True,
    }, {
=======
>>>>>>> 72033465
        'url': 'http://tvpot.daum.net/v/07dXWRka62Y%24',
        'only_matching': True,
    }]

    def _real_extract(self, url):
<<<<<<< HEAD
        mobj = re.match(self._VALID_URL, url)
        video_id = mobj.group('id')
        canonical_url = 'http://tvpot.daum.net/v/%s' % video_id
        webpage = self._download_webpage(canonical_url, video_id)
        og_url = self._og_search_url(webpage, default=None) or self._search_regex(
            r'<link[^>]+rel=(["\'])canonical\1[^>]+href=(["\'])(?P<url>.+?)\2',
            webpage, 'canonical url', group='url')
        full_id = self._search_regex(
            r'tvpot\.daum\.net/v/([^/]+)', og_url, 'full id')
        query = compat_urllib_parse.urlencode({'vid': full_id})
=======
        video_id = self._match_id(url)
        query = compat_urllib_parse.urlencode({'vid': video_id})
>>>>>>> 72033465
        info = self._download_xml(
            'http://tvpot.daum.net/clip/ClipInfoXml.do?' + query, video_id,
            'Downloading video info')
        movie_data = self._download_json(
            'http://videofarm.daum.net/controller/api/closed/v1_2/IntegratedMovieData.json?' + query,
            video_id, 'Downloading video formats info')

        formats = []
        for format_el in movie_data['output_list']['output_list']:
            profile = format_el['profile']
            format_query = compat_urllib_parse.urlencode({
                'vid': video_id,
                'profile': profile,
            })
            url_doc = self._download_xml(
                'http://videofarm.daum.net/controller/api/open/v1_2/MovieLocation.apixml?' + format_query,
                video_id, note='Downloading video data for %s format' % profile)
            format_url = url_doc.find('result/url').text
            formats.append({
                'url': format_url,
                'format_id': profile,
                'width': int_or_none(format_el.get('width')),
                'height': int_or_none(format_el.get('height')),
                'filesize': int_or_none(format_el.get('filesize')),
            })
        self._sort_formats(formats)

        return {
            'id': video_id,
            'title': info.find('TITLE').text,
            'formats': formats,
            'thumbnail': info.find('THUMB_URL').text,
            'description': info.find('CONTENTS').text,
            'duration': int_or_none(info.find('DURATION').text),
            'upload_date': info.find('REGDTTM').text[:8],
        }


class DaumClipIE(InfoExtractor):
    _VALID_URL = r'https?://(?:m\.)?tvpot\.daum\.net/.*?clipid=(?P<id>\d+)'
    IE_NAME = 'daum.net'

    _TESTS = [{
        'url': 'http://tvpot.daum.net/clip/ClipView.do?clipid=52554690',
        'info_dict': {
            'id': '52554690',
            'ext': 'mp4',
            'title': 'DOTA 2GETHER 시즌2 6회 - 2부',
            'description': 'DOTA 2GETHER 시즌2 6회 - 2부',
            'upload_date': '20130831',
            'duration': 3868,
            'view_count': int,
        },
    }]

    def _real_extract(self, url):
        video_id = self._match_id(url)
        clip_info = self._download_json('http://tvpot.daum.net/mypot/json/GetClipInfo.do?clipid=%s' % video_id, video_id)['clip_bean']

        return {
            '_type': 'url_transparent',
            'id': video_id,
            'url': 'http://tvpot.daum.net/v/%s' % clip_info['vid'],
            'title': clip_info['title'],
            'thumbnail': clip_info.get('thumb_url'),
            'description': clip_info.get('contents'),
            'duration': int_or_none(clip_info.get('duration')),
            'upload_date': clip_info.get('up_date')[:8],
            'view_count': int_or_none(clip_info.get('play_count')),
            'ie_key': 'Daum',
        }<|MERGE_RESOLUTION|>--- conflicted
+++ resolved
@@ -4,7 +4,11 @@
 
 from .common import InfoExtractor
 from ..compat import compat_urllib_parse
-from ..utils import int_or_none
+from ..utils import (
+    int_or_none,
+    str_to_int,
+    xpath_text,
+)
 
 
 class DaumIE(InfoExtractor):
@@ -20,46 +24,17 @@
             'description': 'Mark Hunt vs Antonio Silva',
             'upload_date': '20131217',
             'duration': 2117,
+            'view_count': int,
+            'comment_count': int,
         },
     }, {
-<<<<<<< HEAD
-        # Test for https://github.com/rg3/youtube-dl/issues/7949
-        'url': 'http://tvpot.daum.net/mypot/View.do?ownerid=M1O35s8HPOo0&clipid=73147290',
-        'md5': 'c92d78bcee4424451f1667f275c1dc97',
-        'info_dict': {
-            'id': '73147290',
-            'ext': 'mp4',
-            'title': '싸이 - 나팔바지 [유희열의 스케치북] 299회 20151218',
-            'description': '싸이 - 나팔바지',
-            'upload_date': '20151219',
-            'duration': 232,
-        },
-    }, {
-        'url': 'http://tvpot.daum.net/v/vab4dyeDBysyBssyukBUjBz',
-        'only_matching': True,
-    }, {
-=======
->>>>>>> 72033465
         'url': 'http://tvpot.daum.net/v/07dXWRka62Y%24',
         'only_matching': True,
     }]
 
     def _real_extract(self, url):
-<<<<<<< HEAD
-        mobj = re.match(self._VALID_URL, url)
-        video_id = mobj.group('id')
-        canonical_url = 'http://tvpot.daum.net/v/%s' % video_id
-        webpage = self._download_webpage(canonical_url, video_id)
-        og_url = self._og_search_url(webpage, default=None) or self._search_regex(
-            r'<link[^>]+rel=(["\'])canonical\1[^>]+href=(["\'])(?P<url>.+?)\2',
-            webpage, 'canonical url', group='url')
-        full_id = self._search_regex(
-            r'tvpot\.daum\.net/v/([^/]+)', og_url, 'full id')
-        query = compat_urllib_parse.urlencode({'vid': full_id})
-=======
         video_id = self._match_id(url)
         query = compat_urllib_parse.urlencode({'vid': video_id})
->>>>>>> 72033465
         info = self._download_xml(
             'http://tvpot.daum.net/clip/ClipInfoXml.do?' + query, video_id,
             'Downloading video info')
@@ -91,15 +66,17 @@
             'id': video_id,
             'title': info.find('TITLE').text,
             'formats': formats,
-            'thumbnail': info.find('THUMB_URL').text,
-            'description': info.find('CONTENTS').text,
-            'duration': int_or_none(info.find('DURATION').text),
+            'thumbnail': xpath_text(info, 'THUMB_URL'),
+            'description': xpath_text(info, 'CONTENTS'),
+            'duration': int_or_none(xpath_text(info, 'DURATION')),
             'upload_date': info.find('REGDTTM').text[:8],
+            'view_count': str_to_int(xpath_text(info, 'PLAY_CNT')),
+            'comment_count': str_to_int(xpath_text(info, 'COMMENT_CNT')),
         }
 
 
 class DaumClipIE(InfoExtractor):
-    _VALID_URL = r'https?://(?:m\.)?tvpot\.daum\.net/.*?clipid=(?P<id>\d+)'
+    _VALID_URL = r'https?://(?:m\.)?tvpot\.daum\.net/(?:clip/ClipView.do|mypot/View.do)\?.*?clipid=(?P<id>\d+)'
     IE_NAME = 'daum.net'
 
     _TESTS = [{
@@ -117,7 +94,9 @@
 
     def _real_extract(self, url):
         video_id = self._match_id(url)
-        clip_info = self._download_json('http://tvpot.daum.net/mypot/json/GetClipInfo.do?clipid=%s' % video_id, video_id)['clip_bean']
+        clip_info = self._download_json(
+            'http://tvpot.daum.net/mypot/json/GetClipInfo.do?clipid=%s' % video_id,
+            video_id, 'Downloading clip info')['clip_bean']
 
         return {
             '_type': 'url_transparent',
