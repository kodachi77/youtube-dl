--- conflicted
+++ resolved
@@ -266,11 +266,8 @@
 from .swrmediathek import SWRMediathekIE
 from .syfy import SyfyIE
 from .sztvhu import SztvHuIE
-<<<<<<< HEAD
 from .tagesschau import TagesschauIE
-=======
 from .teachingchannel import TeachingChannelIE
->>>>>>> 63adb0cc
 from .teamcoco import TeamcocoIE
 from .techtalks import TechTalksIE
 from .ted import TEDIE
